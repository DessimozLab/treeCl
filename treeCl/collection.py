#!/usr/bin/env python
from __future__ import print_function

# standard lib
import glob
import hashlib
import itertools
import json
import math
import os
import random
import sys

# third party
import numpy as np
from scipy.spatial.distance import squareform

# treeCl
from .alignment import Alignment
from .concatenation import Concatenation
from .constants import SORT_KEY, PLL_RANDOM_SEED
from .distance_matrix import DistanceMatrix
from .errors import optioncheck, directorycheck
from . import tasks
from .parameters import PartitionParameters
from .partition import Partition
from .parutils import SequentialJobHandler
from .tree import Tree
from .utils import fileIO, setup_progressbar, model_translate
from .utils.decorators import lazyprop

import json
import sys
import logging
logger = logging.getLogger(__name__)

default_jobhandler = SequentialJobHandler()


def gapmask(simseqs, origseqs):
    """
    :param sims: list of (header, sequence) tuples of simulated sequences [no gaps]
    :param aln: list of (header, sequence) tuples of original sequences
    :return:
    """
    import numpy as np
    simdict = dict(simseqs)
    origdict = dict(origseqs)
    for k in origdict:
        origseq = np.array(list(origdict[k]))
        gap_pos = np.where(origseq=='-')
        simseq = np.array(list(simdict[k]))
        simseq[gap_pos] = '-'
        simdict[k] = ''.join(simseq)
    return list(simdict.items())


class NoRecordsError(Exception):
    def __init__(self, file_format, input_dir):
        self.file_format = file_format
        self.input_dir = input_dir

    def __str__(self):
        msg = ('No records were found in {0} matching\n'
               '\tfile_format = {1}\n'.format(self.input_dir,
                                              self.file_format))
        return msg


class RecordsHandler(object):

    def __init__(
            self,
            records=None,
            input_dir=None,
            param_dir=None,
            file_format='fasta',
            header_grep=None,
            show_progressbars=True,
    ):

        self._records = None
        self._input_files = None
        self.show_progressbars=show_progressbars

        if records is not None:
            self.records = records

        elif input_dir is not None:
            input_dir = os.path.abspath(input_dir)
            directorycheck(input_dir)
            optioncheck(file_format, ['fasta', 'phylip'])
            self.records = self.read_alignments(input_dir,
                                                file_format,
                                                header_grep)

        else:
            raise ValueError('Provide a list of records, '
                            'or the path to a set of alignments')

        if param_dir is not None:
            self.read_parameters(param_dir)

        if not self.records:
            raise NoRecordsError(file_format, input_dir)


    def __len__(self):
        if hasattr(self, 'records'):
            return len(self.records)
        return 0

    def __getitem__(self, i):
        if hasattr(self, 'records'):
            return self.records[i]

    @property
    def records(self):
        """ Returns a list of records in SORT_KEY order """
        return [self._records[i] for i in range(len(self._records))]

    @records.setter
    def records(self, records):
        """ Sets a dictionary of records keyed by SORT_KEY order """
        self._records = dict(enumerate(records))

    @lazyprop
    def trees(self):
        """ Returns a list of trees in SORT_KEY order """
        try:
            return [rec.tree for rec in self]
        except ValueError:
            return []

    @lazyprop
    def names(self):
        """
        Returns a list of sequence record names in SORT_KEY order
        """
        try:
            return [rec.name for rec in self]
        except ValueError:
            return []

    @lazyprop
    def distances(self):
        try:
            return [rec.parameters.partitions.distances for rec in self]
        except ValueError:
            return []

    @lazyprop
    def variances(self):
        try:
            return [rec.parameters.partitions.variances for rec in self]
        except ValueError:
            return []

    @lazyprop
    def frequencies(self):
        try:
            return [rec.parameters.partitions.frequencies for rec in self]
        except ValueError:
            return []

    @lazyprop
    def alphas(self):
        try:
            return [rec.parameters.partitions.alpha for rec in self]
        except ValueError:
            return []

    @lazyprop
    def datatypes(self):
        try:
            return ['dna' if rec.is_dna() else 'protein' for rec in self]
        except ValueError:
            return []

    @lazyprop
    def lengths(self):
        try:
            return [len(rec) for rec in self]
        except ValueError:
            return []

    @lazyprop
    def headers(self):
        try:
            return [rec.get_names() for rec in self]
        except ValueError:
            return []

    @lazyprop
    def mrp_tree(self):
        trees = [tree.newick if hasattr('newick', tree) else tree for tree in self.trees]
        return Alignment().get_mrp_supertree(trees)

    def read_alignments(self, input_dir, file_format, header_grep=None):
        """ Get list of alignment files from an input directory *.fa, *.fas and
        *.phy files only

        Stores in self.files """

        compression = ['', 'gz', 'bz2']

        if file_format == 'fasta':
            extensions = ['fa', 'fas', 'fasta']

        elif file_format == 'phylip':
            extensions = ['phy']

        else:
            extensions = []

        extensions = list('.'.join([x,y]) if y else x for x,y in itertools.product(extensions, compression))

        files = fileIO.glob_by_extensions(input_dir, extensions)
        files.sort(key=SORT_KEY)
        self._input_files = files
        records = []

        if self.show_progressbars:
            pbar = setup_progressbar("Loading files", len(files), simple_progress=True)
            pbar.start()

        for i, f in enumerate(files):
            if f.endswith('gz') or f.endswith('bz2'):
                with fileIO.TempFile() as tmpfile:
                    with fileIO.freader(f, f.endswith('gz'), f.endswith('bz2')) as reader, fileIO.fwriter(tmpfile) as writer:
                        for line in reader:
                            writer.write(line)
                    try:
                        record = Alignment(tmpfile, file_format, True)
                    except RuntimeError:
                        record = Alignment(tmpfile, file_format, False)

            else:
                try:
                    record = Alignment(f, file_format, True)
                except RuntimeError:
                    record = Alignment(f, file_format, False)

            if header_grep:
                try:
                    datatype = 'dna' if record.is_dna() else 'protein'

                    record = Alignment([(header_grep(x), y) for (x, y) in record.get_sequences()], datatype)

                except TypeError:
                    raise TypeError("Couldn't apply header_grep to header\n"
                                    "alignment number={}, name={}\n"
                                    "header_grep={}".format(i, fileIO.strip_extensions(f), header_grep))
                except RuntimeError:
                    print('RuntimeError occurred processing alignment number={}, name={}'
                          .format(i, fileIO.strip_extensions(f)))
                    raise

            record.name = (fileIO.strip_extensions(f))
            records.append(record)
            if self.show_progressbars:
                pbar.update(i)
        if self.show_progressbars:
            pbar.finish()
        return records

    def read_parameters(self, input_dir):
        """ Read a directory full of tree files, matching them up to the
        already loaded alignments """

        if self.show_progressbars:
            pbar = setup_progressbar("Loading parameters", len(self.records))
            pbar.start()
        for i, rec in enumerate(self.records):
            hook = os.path.join(input_dir, '{}.json*'.format(rec.name))
            filename = glob.glob(hook)
            try:
                with fileIO.freader(filename[0]) as infile:
                    d = json.load(infile, parse_int=True)

                rec.parameters.construct_from_dict(d)

            except IOError, IndexError:
                continue

            finally:
                if self.show_progressbars:
                    pbar.update(i)
        if self.show_progressbars:
            pbar.finish()

    def write_parameters(self, output_dir, gz=False):
        if not os.path.exists(output_dir):
            try:
                os.makedirs(output_dir)
            except IOError as err:
                sys.stderr.write(err.message)
                raise err

        for rec in self.records:
            with fileIO.fwriter(os.path.join(output_dir, '{}.json'.format(rec.name)), gz=gz) as outfile:
                rec.parameters.write(outfile, indent=4)


class RecordsCalculatorMixin(object):

    def calc_distances(self, indices=None, task_interface=None, jobhandler=default_jobhandler, batchsize=1):
        """
        Calculate fast approximate intra-alignment pairwise distances and variances using
        ML (requires ML models to have been set up using `calc_trees`).
        :return: None (all side effects)
        """
        if indices is None:
            indices = list(range(len(self)))

        if task_interface is None:
            task_interface = tasks.MLDistanceTaskInterface()

        records = [self[i] for i in indices]

        # Assemble argument lists
        args, to_delete = task_interface.scrape_args(records)

        # Dispatch
        msg = '{} estimation'.format(task_interface.name)
        map_result = jobhandler(task_interface.get_task(), args, msg, batchsize)

        # Process results
        with fileIO.TempFileList(to_delete):
            # pbar = setup_progressbar('Processing results', len(map_result))
            # j = 0
            # pbar.start()
            for rec, result in zip(records, map_result):
                rec.parameters.partitions.distances = result['partitions'][0]['distances']
                rec.parameters.partitions.variances = result['partitions'][0]['variances']
                rec.parameters.nj_tree = result['nj_tree']
                # pbar.update(j+1)
                # j += 1
            # pbar.finish()

    def calc_trees(self, indices=None, task_interface=None, jobhandler=default_jobhandler, batchsize=1, **kwargs):
        if indices is None:
            indices = list(range(len(self)))

        if task_interface is None:
            task_interface = tasks.PllTaskInterface()

        records = [self[i] for i in indices]
        
        # Scrape args from records
        args, to_delete = task_interface.scrape_args(records, **kwargs)

        # Dispatch work
        msg = '{} Tree estimation'.format(task_interface.name)
        map_result = jobhandler(task_interface.get_task(), args, msg, batchsize)

        # Process results
        with fileIO.TempFileList(to_delete):
            for rec, result in zip(records, map_result):
                rec.parameters.construct_from_dict(result)

    def get_inter_tree_distances(self, metric, jobhandler=default_jobhandler, normalise=False, batchsize=100):
        """ Generate a distance matrix from a fully-populated Collection """
        metrics = {'euc': tasks.EuclideanTreeDistance,
                   'geo': tasks.GeodesicTreeDistance,
                   'rf': tasks.RobinsonFouldsTreeDistance,
                   'wrf': tasks.WeightedRobinsonFouldsTreeDistance}
        optioncheck(metric, metrics.keys())
        task_interface = metrics[metric]()
        args = task_interface.scrape_args(self.trees, normalise)
        msg = task_interface.name
        array = jobhandler(task_interface.get_task(), args, msg, batchsize)
        return DistanceMatrix.from_array(squareform(array), self.names)


<<<<<<< HEAD
class Aggregator(object):
=======
def _get_inter_tree_distances(metric, trees, jobhandler, normalise=False, batchsize=100, background=False):
    # Assemble argument lists
    args = [(t1, t2, normalise) for (t1, t2) in itertools.combinations(trees, 2)]

    # Get task
    tasks_dict = dict(zip(['euc', 'geo', 'rf', 'wrf'],
                          [tasks.eucdist_task, tasks.geodist_task, tasks.rfdist_task, tasks.wrfdist_task]))
    task = tasks_dict[metric]

    # Dispatch
    msg = 'Inter-tree distances ({})'.format(metric)
    map_result = jobhandler(task, args, msg, batchsize)

    return squareform(map_result)


class Collection(RecordsHandler, RecordsCalculatorMixin):
    """ Call:

    c = Collection(input_dir, file_format, datatype, tmpdir ...)
    c.calc_distances(), c.calc_TC_trees(), ...
    dm = c.distance_matrix('geo')
    cl = Clustering(dm)
    k = cl.spectral(4, prune='estimate', local_scale=7)
    p = Partition(k) """

    def num_species(self):
        """ Returns the number of species found over all records
        """
        all_headers = reduce(lambda x, y: set(x) | set(y),
                             (rec.get_names() for rec in self.records))
        return len(all_headers)

    def permuted_copy(self, partition=None):
        """ Return a copy of the collection with all alignment columns permuted
        """
        def take(n, iterable):
            return [iterable.next() for _ in range(n)]

        if partition is None:
            partition = Partition([1] * len(self))

        index_tuples = partition.get_membership()

        alignments = []
        for ix in index_tuples:
            concat = Concatenation(self, ix)
            sites = concat.alignment.get_sites()
            random.shuffle(sites)
            d = dict(zip(concat.alignment.get_names(), [iter(x) for x in zip(*sites)]))
            new_seqs = [[(k, ''.join(take(l, d[k]))) for k in d] for l in concat.lengths]

            for seqs, datatype, name in zip(new_seqs, concat.datatypes, concat.names):
                alignment = Alignment(seqs, datatype)
                alignment.name = name
                alignments.append(alignment)

        return self.__class__(records=sorted(alignments, key=lambda x: SORT_KEY(x.name)))

    def concatenate(self, indices):
        return Concatenation(self, indices)


class Scorer(object):
>>>>>>> 2e28b47d

    def __init__(self, collection, cache_dir):
        self.collection = collection
        self.results_cache = {}

        self.cache_dir = cache_dir
        if not os.path.exists(cache_dir):
            os.makedirs(cache_dir)
        if not os.path.exists(cache_dir):
            raise IOError('\'{}\' does not exist'.format(cache_dir))

    @staticmethod
    def get_id(grp):
        return hashlib.sha1(hex(hash(grp))).hexdigest()

    def write_group(self, grp, **kwargs):
        id_ = self.get_id(grp)
        self.cache[grp] = id_
        conc = self.collection.concatenate(grp)
        al = conc.alignment
        al.write_alignment(os.path.join(self.cache_dir, '{}.phy'.format(id_)),
                           'phylip', True)
        q = conc.qfile(**kwargs)
        with open(os.path.join(self.cache_dir, '{}.partitions.txt'.format(id_)), 'w') as fl:
            fl.write(q + '\n')

    def write_partition(self, p, **kwargs):
        for grp in p.get_membership():
            if not grp in self.cache:
                self.write_group(grp, **kwargs)

    def analyse_cache_dir(self, jobhandler=None):
        if jobhandler is None:
            jobhandler = SequentialJobHandler()
        files = glob.glob(os.path.join(self.cache_dir, '*.phy'))
        args = []
        dna = self.collection[0].is_dna() # THIS IS ONLY A GUESS AT SEQ TYPE!!
        for infile in files:
            outfile = f.replace('.phy', '.json')
            logger.log('Looking for {}: {}'.format(outfile, os.path.exists(outfile)))
            if not os.path.exists(outfile):
                args.append(infile)
        result = jobhandler(tasks.fasttree_task, args, 'Cache dir analysis', 1)
        return result

    def get_partition_score(self, p, jobhandler=None):
        """
        Assumes analysis is done and written to id.json!
        """
        result = []
        for grp in p.get_membership():
            id_ = self.cache.get(grp, self.get_id(grp))
            filename = os.path.join(self.cache_dir, '{}.json'.format(id_))
            try:
                with open(filename) as fl:
                    result.append(json.load(fl))
            except IOError:
                raise
        return sum(result)

    def simulate(self, partition, outdir, batchsize=1, **kwargs):
        """
        Simulate a set of alignments from the parameters inferred on a partition
        :param partition:
        :return:
        """
        indices = partition.get_membership()
        self.add_lnl_partitions(partition, **kwargs)
        results = [self.lnl_cache[ix] for ix in indices]
        places = dict((j,i) for (i,j) in enumerate(rec.name for rec in self.collection.records))

        # Collect argument list
        args = [None] * len(self.collection)
        for result in results:
            for partition in result['partitions'].values():
                place = places[partition['name']]
                args[place] = (len(self.collection[place]),
                               model_translate(partition['model']),
                               partition['frequencies'],
                               partition['alpha'],
                               result['ml_tree'],
                               partition['rates'] if 'rates' in partition else None)

        # Distribute work
        msg = 'Simulating'
        client = get_client()
        if client is None:
            map_result = sequential_map(client, tasks.simulate_task, args, msg)
        else:
            map_result = parallel_map(client, tasks.simulate_task, args, msg, batchsize, background)
            if background:
                return map_result

        # Process results
        for i, result in enumerate(map_result):
            orig = self.collection[i]
            simseqs = gapmask(result, orig.get_sequences())
            al = Alignment(simseqs, 'protein' if orig.is_protein() else 'dna')
            outfile = os.path.join(outdir, orig.name + '.phy')
            al.write_alignment(outfile, 'phylip', True)


class Scorer_old(object):
    """ Takes an index list, generates a concatenated SequenceRecord, calculates
    a tree and score """

    def __init__(
        self,
        collection,
        verbosity=0,
    ):

        self.collection = collection
        self.verbosity = verbosity
        self.minsq_cache = {}
        self.lnl_cache = {}

    @property
    def records(self):
        return self.collection.records

    def add_lnl_partitions(self, partitions, threads=1, use_calculated_freqs=True, tree_search=True, batchsize=1, background=False):
        self.add_minsq_partitions(partitions)
        if isinstance(partitions, Partition):
            partitions = (partitions,)
        index_tuples = set(ix for partition in partitions for ix in partition.get_membership()).difference(
            self.lnl_cache.keys())
        if len(index_tuples) == 0:
            return

        # Collect argument list
        args = []
        to_delete = []
        try:
            for ix in index_tuples:
                conc = self.concatenate(ix)
                al = conc.alignment
                filename, delete = al.get_alignment_file(as_phylip=True)
                if delete:
                    to_delete.append(filename)
                partition = conc.qfile(default_dna="GTR", default_protein="LG", ml_freqs=True)
                tree = self.minsq_cache[ix]['tree']
                if use_calculated_freqs:
                    args.append((filename, partition, tree, tree_search, threads, PLL_RANDOM_SEED, conc.frequencies))
                else:
                    args.append((filename, partition, tree, tree_search, threads, PLL_RANDOM_SEED, None))

            # Distribute work
            with fileIO.TempFileList(to_delete):
                msg = 'Adding ML cluster trees'
                client = get_client()
                if client is None:
                    map_result = sequential_map(tasks.pll_task, args, msg)
                else:
                    map_result = parallel_map(client, tasks.pll_task, args, msg, batchsize, background)
                    if background:
                        return map_result

            # Process results
            pbar = setup_progressbar('Processing results', len(map_result))
            pbar.start()
            for i, (ix, result) in enumerate(zip(index_tuples, map_result)):
                self.lnl_cache[ix] = result
                pbar.update(i)
            pbar.finish()
        except:
            with fileIO.TempFileList(to_delete):
                pass

    def add_minsq_partitions(self, partitions, batchsize=1, background=False, **kwargs):
        if isinstance(partitions, Partition):
            partitions = (partitions,)
        index_tuples = set(ix for partition in partitions for ix in partition.get_membership()).difference(
            self.minsq_cache.keys())

        if len(index_tuples) == 0:
            return

        # Collect argument list
        args = []
        for ix in index_tuples:
            conc = self.concatenate(ix)
            args.append(conc.get_tree_collection_strings(**kwargs))

        # Distribute work
        msg = 'Adding MinSq cluster trees'
        client = get_client()
        if client is None:
            map_result = sequential_map(tasks.minsq_task, args, msg)
        else:
            map_result = parallel_map(client, tasks.minsq_task, args, msg, batchsize, background)
            if background:
                return map_result
        # Process results
        pbar = setup_progressbar('Processing results', len(map_result))
        pbar.start()
        for i, (ix, result) in enumerate(zip(index_tuples, map_result)):
            self.minsq_cache[ix] = result
            pbar.update(i)
        pbar.finish()

    def concatenate(self, index_tuple):
        """ Returns a Concatenation object that stitches together
        the alignments picked out by the index tuple """
        return self.collection.concatenate(index_tuple)

    def members(self, index_tuple):
        """ Gets records by their index, contained in the index_tuple """
        return [self.records[n] for n in index_tuple]

    def get_likelihood(self, partition, batchsize=1, **kwargs):
        """
        Return the sum of log-likelihoods for a partition.
        :param partition: Partition object
        :return: score (float)
        """
        indices = partition.get_membership()
        self.add_lnl_partitions(partition, batchsize=batchsize, **kwargs)
        results = [self.lnl_cache[ix] for ix in indices]
        return math.fsum(x['likelihood'] for x in results)

    def get_sse(self, partition, **kwargs):
        """
        Return the sum of squared errors score for a partition
        :param partition: Partition object
        :return: score (float)
        """
        indices = partition.get_membership()
        self.add_minsq_partitions(partition, **kwargs)
        results = [self.minsq_cache[ix] for ix in indices]
        return math.fsum(x['sse'] for x in results)


    def simulate(self, partition, outdir, batchsize=1, **kwargs):
        """
        Simulate a set of alignments from the parameters inferred on a partition
        :param partition:
        :return:
        """
        indices = partition.get_membership()
        self.add_lnl_partitions(partition, **kwargs)
        results = [self.lnl_cache[ix] for ix in indices]
        places = dict((j,i) for (i,j) in enumerate(rec.name for rec in self.collection.records))

        # Collect argument list
        args = [None] * len(self.collection)
        for result in results:
            for partition in result['partitions'].values():
                place = places[partition['name']]
                args[place] = (len(self.collection[place]),
                               model_translate(partition['model']),
                               partition['frequencies'],
                               partition['alpha'],
                               result['ml_tree'],
                               partition['rates'] if 'rates' in partition else None)

        # Distribute work
        msg = 'Simulating'
        client = get_client()
        if client is None:
            map_result = sequential_map(client, tasks.simulate_task, args, msg)
        else:
            map_result = parallel_map(client, tasks.simulate_task, args, msg, batchsize, background)
            if background:
                return map_result

        # Process results
        for i, result in enumerate(map_result):
            orig = self.collection[i]
            simseqs = gapmask(result, orig.get_sequences())
            al = Alignment(simseqs, 'protein' if orig.is_protein() else 'dna')
            outfile = os.path.join(outdir, orig.name + '.phy')
            al.write_alignment(outfile, 'phylip', True)<|MERGE_RESOLUTION|>--- conflicted
+++ resolved
@@ -346,7 +346,7 @@
             task_interface = tasks.PllTaskInterface()
 
         records = [self[i] for i in indices]
-        
+
         # Scrape args from records
         args, to_delete = task_interface.scrape_args(records, **kwargs)
 
@@ -373,25 +373,6 @@
         return DistanceMatrix.from_array(squareform(array), self.names)
 
 
-<<<<<<< HEAD
-class Aggregator(object):
-=======
-def _get_inter_tree_distances(metric, trees, jobhandler, normalise=False, batchsize=100, background=False):
-    # Assemble argument lists
-    args = [(t1, t2, normalise) for (t1, t2) in itertools.combinations(trees, 2)]
-
-    # Get task
-    tasks_dict = dict(zip(['euc', 'geo', 'rf', 'wrf'],
-                          [tasks.eucdist_task, tasks.geodist_task, tasks.rfdist_task, tasks.wrfdist_task]))
-    task = tasks_dict[metric]
-
-    # Dispatch
-    msg = 'Inter-tree distances ({})'.format(metric)
-    map_result = jobhandler(task, args, msg, batchsize)
-
-    return squareform(map_result)
-
-
 class Collection(RecordsHandler, RecordsCalculatorMixin):
     """ Call:
 
@@ -440,7 +421,6 @@
 
 
 class Scorer(object):
->>>>>>> 2e28b47d
 
     def __init__(self, collection, cache_dir):
         self.collection = collection
@@ -713,4 +693,4 @@
             simseqs = gapmask(result, orig.get_sequences())
             al = Alignment(simseqs, 'protein' if orig.is_protein() else 'dna')
             outfile = os.path.join(outdir, orig.name + '.phy')
-            al.write_alignment(outfile, 'phylip', True)+            al.write_alignment(outfile, 'phylip', True)
