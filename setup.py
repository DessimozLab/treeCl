# -*- coding: utf-8 -*-
from __future__ import print_function

try:
    from setuptools import setup, find_packages, Extension
except ImportError:
    from distutils.core import setup, Extension

    def find_packages():
        return ['treeCl', 'treeCl.interfacing', 'treeCl.tasks', 'treeCl.utils']

from Cython.Distutils import build_ext
import pkg_resources
import platform
import re
import subprocess

# Facilities to install properly on Mac using clang
def is_clang(bin):
    proc = subprocess.Popen([bin, '-v'], stdout=subprocess.PIPE, stderr=subprocess.PIPE)
    stdout, stderr = proc.communicate()
    output = str(b'\n'.join([stdout, stderr]).decode('ascii', 'ignore'))
    return not re.search(r'clang', output) is None

class my_build_ext(build_ext):
    def build_extensions(self):
        binary = self.compiler.compiler[0]
        if is_clang(binary):
            for e in self.extensions:
                e.extra_compile_args.append('-stdlib=libc++')
                if platform.system() == 'Darwin':
                    e.extra_compile_args.append('-mmacosx-version-min=10.7')
                    e.extra_link_args.append('-mmacosx-version-min=10.7')
        build_ext.build_extensions(self)

compile_args = ['-std=c++11']

extensions = [
    Extension(name='tree_collection',
              sources=[
                  'extensions/tree_collection/cython/py_wrapper.pyx',
                  'extensions/tree_collection/src/ProblemParser.cc',
                  'extensions/tree_collection/src/MinSqTree.cc',
                  'extensions/tree_collection/src/newick.cc',
              ],
              language='c++',
              include_dirs=['extensions/tree_collection/src/eigen3'],
              extra_compile_args=compile_args,
    ),
]

# Install splash
<<<<<<< HEAD
VERSION = '0.1.17'
=======
VERSION = '0.1.18'
>>>>>>> 17fed564

logo = """
═══════════ ╔═╗┬
┌┬┐┬─┐┌─┐┌─┐║  │
 │ ├┬┘├┤ ├┤ ╚═╝┴─┘
 ┴ ┴└─└─┘└─┘╭─────
┈┈┈┈┈┈┄┄┄┄┄─┤  ╭──
{versionfmt}╰──┤
══════════════ ╰──
""".format(versionfmt=VERSION.center(12))

print(logo)

setup(name="treeCl",
      version=VERSION,
      author='Kevin Gori',
      author_email='kgori@ebi.ac.uk',
      description='Phylogenetic Clustering Package',
      url='https://github.com/kgori/treeCl.git',
      packages=find_packages(),
      include_package_data=True,
      package_data={
          'treeCl': ['logging/logging.yaml']
      },
      scripts=[
          # 'bin/simulator',
          'bin/collapse',
          # 'bin/treeCl',
          # 'bin/seqconvert',
          'bin/bootstrap',
          # 'bin/npbs.py',
          # 'bin/pre_npbs.py',
      ],
      install_requires=[
          'biopython',
          'cython>=0.19.0',
          'dendropy>=4.0.0',
          'fastcluster',
          'futures',
          'ipython',
          'matplotlib',
          'nose',
          'numpy',
          'pandas',
          'phylo_utils',
          'progressbar-latest==2.4',
          'PyYaml',
          'scipy',
          'scikit-bio',
          'scikit-learn',
          'tree_distance',
      ],
      cmdclass={'build_ext': my_build_ext},
      ext_modules=extensions,
      test_suite='tests',
)<|MERGE_RESOLUTION|>--- conflicted
+++ resolved
@@ -50,11 +50,7 @@
 ]
 
 # Install splash
-<<<<<<< HEAD
-VERSION = '0.1.17'
-=======
 VERSION = '0.1.18'
->>>>>>> 17fed564
 
 logo = """
 ═══════════ ╔═╗┬
