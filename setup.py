--- conflicted
+++ resolved
@@ -50,11 +50,7 @@
 ]
 
 # Install splash
-<<<<<<< HEAD
-VERSION = '0.1.25'
-=======
 VERSION = '0.1.26'
->>>>>>> 0644073c
 
 logo = """
 ═══════════ ╔═╗┬
