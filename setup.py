# -*- coding: utf-8 -*-
from __future__ import print_function

try:
    from setuptools import setup, find_packages, Extension
except ImportError:
    from distutils.core import setup, Extension

    def find_packages():
        return ['treeCl', 'treeCl.interfacing', 'treeCl.tasks', 'treeCl.utils']
try:
    from Cython.Distutils import build_ext
except ImportError:
    print('\n' + '!'*80)
    print('You don\'t seem to have cython installed.')
    print('Cython, numpy and autowrap are required for the')
    print('installation process, all other dependencies')
    print('will be installed automatically.')
    print('Install cython and try again.')
    print('!'*80 + '\n')
    import sys

    sys.exit()

try:
    from numpy import get_include as numpy_get_include
except ImportError:
    print('\n' + '!'*80)
    print('You don\'t seem to have numpy installed.')
    print('Numpy, cython and autowrap are required for the')
    print('installation process, all other dependencies')
    print('will be installed automatically.')
    print('Install numpy and try again.')
    print('!'*80 + '\n')
    import sys

    sys.exit()

try:
    import autowrap
except ImportError:
    print('\n' + '!'*80)
    print('You don\'t seem to have autowrap installed.')
    print('Autowrap, numpy and cython are required for the')
    print('installation process, all other dependencies')
    print('will be installed automatically.')
    print('Install autowrap and try again.')
    print('!'*80 + '\n')
    import sys

    sys.exit()

import pkg_resources
import platform
import re
import subprocess

# Facilities to install properly on Mac using clang
def is_clang(bin):
    proc = subprocess.Popen([bin, '-v'], stdout=subprocess.PIPE, stderr=subprocess.PIPE)
    stdout, stderr = proc.communicate()
    output = '\n'.join([stdout, stderr])
    return not re.search(r'clang', output) is None

class my_build_ext(build_ext):
    def build_extensions(self):
        binary = self.compiler.compiler[0]
        if is_clang(binary):
            for e in self.extensions:
                e.extra_compile_args.append('-stdlib=libc++')
                if platform.system() == 'Darwin':
                    e.extra_compile_args.append('-mmacosx-version-min=10.7')
                    e.extra_link_args.append('-mmacosx-version-min=10.7')
        build_ext.build_extensions(self)

compile_args = ['-std=c++1y']

data_dir = pkg_resources.resource_filename("autowrap", "data_files")

extensions = [
    Extension(name='tree_collection',
              sources=[
                  'extensions/tree_collection/cython/py_wrapper.pyx',
                  'extensions/tree_collection/src/ProblemParser.cc',
                  'extensions/tree_collection/src/MinSqTree.cc',
                  'extensions/tree_collection/src/newick.cc',
              ],
              language='c++',
              include_dirs=[data_dir],
              extra_compile_args=compile_args,
    ),
]

# Install splash
<<<<<<< HEAD
VERSION = '0.1.0'
=======
VERSION = '0.1.1'
>>>>>>> 968a1831

logo = """
═══════════ ╔═╗┬
┌┬┐┬─┐┌─┐┌─┐║  │
 │ ├┬┘├┤ ├┤ ╚═╝┴─┘
 ┴ ┴└─└─┘└─┘╭─────
┈┈┈┈┈┈┄┄┄┄┄─┤  ╭──
   V{0:s}   ╰──┤
══════════════ ╰──
""".format(VERSION)

print(logo)

setup(name="treeCl",
      version=VERSION,
      author='Kevin Gori',
      author_email='kgori@ebi.ac.uk',
      description='Phylogenetic Clustering Package',
      url='https://github.com/kgori/treeCl.git',
      packages=find_packages(),
      include_package_data=True,
      package_data={
          'treeCl': ['logging/logging.yaml']
      },
      scripts=[
          'bin/simulator',
          'bin/collapse',
          'bin/treeCl',
          'bin/seqconvert',
          'bin/bootstrap',
          'bin/npbs.py',
          'bin/pre_npbs.py',
      ],
      install_requires=[
          'autowrap',
          'biopython',
          'bpp',
          'cython',
          'dendropy',
          'fastcluster',
          'ipython',
          'matplotlib',
          'numpy',
          'pandas',
          'phylo_utils',
          'progressbar-latest',
          'PyYaml',
          'scipy',
          'scikit-bio',
          'scikit-learn',
          'tree_distance',
      ],
      cmdclass={'build_ext': my_build_ext},
      ext_modules=extensions,
      test_suite='tests',
)<|MERGE_RESOLUTION|>--- conflicted
+++ resolved
@@ -92,11 +92,7 @@
 ]
 
 # Install splash
-<<<<<<< HEAD
-VERSION = '0.1.0'
-=======
 VERSION = '0.1.1'
->>>>>>> 968a1831
 
 logo = """
 ═══════════ ╔═╗┬
